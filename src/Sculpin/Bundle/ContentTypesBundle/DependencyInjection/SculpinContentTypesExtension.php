<?php

/*
 * This file is a part of Sculpin.
 *
 * (c) Dragonfly Development Inc.
 *
 * For the full copyright and license information, please view the LICENSE
 * file that was distributed with this source code.
 */

namespace Sculpin\Bundle\ContentTypesBundle\DependencyInjection;

use Doctrine\Common\Inflector\Inflector;
use Sculpin\Contrib\Taxonomy\PermalinkStrategyCollection;
use Symfony\Component\Config\FileLocator;
use Symfony\Component\DependencyInjection\ContainerBuilder;
use Symfony\Component\DependencyInjection\Definition;
<<<<<<< HEAD
=======
use Symfony\Component\DependencyInjection\Exception\InvalidArgumentException;
use Symfony\Component\DependencyInjection\Loader;
>>>>>>> d943ec4a
use Symfony\Component\DependencyInjection\Reference;
use Symfony\Component\HttpKernel\DependencyInjection\Extension;

/**
 * Sculpin Content Types Extension.
 *
 * @author Beau Simensen <beau@dflydev.com>
 */
class SculpinContentTypesExtension extends Extension
{
    /**
     * {@inheritdoc}
     */
    public function load(array $configs, ContainerBuilder $container)
    {
        $configuration = new Configuration;
        $config = $this->processConfiguration($configuration, $configs);

        // So we can get all available types.
        $container->setParameter(self::generateId('types'), array_keys($config));

        foreach ($config as $type => $setup) {
            if (! $setup['enabled']) {
                // We can skip any types that are not enabled.
                continue;
            }

            // What should use use for the singular name?
            $singularName = isset($setup['singular_name']) ? $setup['singular_name'] : Inflector::singularize($type);

            // How is the type detected?
            $detectionTypes = is_array($setup['type']) ? $setup['type'] : array($setup['type']);

            $itemClassId = self::generateTypesId($type, 'item.class');
            if (! $container->hasParameter($itemClassId)) {
                $container->setParameter($itemClassId, 'Sculpin\Contrib\ProxySourceCollection\ProxySourceItem');
            }

            //
            // Collection sorter
            //

            $collectionSorterId = self::generateTypesId($type, 'collection.sorter');

            if (! $container->hasDefinition($collectionSorterId)) {
                $collectionSorter = new Definition('Sculpin\Contrib\ProxySourceCollection\Sorter\DefaultSorter');
                $container->setDefinition($collectionSorterId, $collectionSorter);
            }

            //
            // Collection service
            //

            $collectionId = self::generateTypesId($type, 'collection');

            $collection = new Definition('Sculpin\Contrib\ProxySourceCollection\ProxySourceCollection');
            $collection->addArgument(array());
            $collection->addArgument(new Reference($collectionSorterId));
            $container->setDefinition($collectionId, $collection);

            // Contains all of our filters.
            $filters = array();

            // Contains all of our "or" filters.
            $orFilters = array();

            if (in_array('path', $detectionTypes)) {
                if (0 == count($setup['path'])) {
                    $setup['path'] = array('_'.$type);
                }

                //
                // Path Filter
                //

                $pathFilterId = self::generateTypesId($type, 'path_filter');

                $pathFilter = new Definition('Sculpin\Core\Source\Filter\AntPathFilter');
                $pathFilter->addArgument($setup['path']);
                $pathFilter->addArgument(new Reference('sculpin.matcher'));
                $container->setDefinition($pathFilterId, $pathFilter);

                $orFilters[] = new Reference($pathFilterId);
            }

            if (in_array('meta', $detectionTypes)) {

                //
                // Meta Filter
                //

                $key = isset($setup['meta_key']) ? $setup['meta_key'] : 'type';
                $value = isset($setup['meta']) ? $setup['meta'] : $singularName;

                $metaFilterId = self::generateTypesId($type, 'meta_filter');

                $metaFilter = new Definition('Sculpin\Core\Source\Filter\MetaFilter');
                $metaFilter->addArgument($key);
                $metaFilter->addArgument($value);
                $container->setDefinition($metaFilterId, $metaFilter);

                $orFilters[] = new Reference($metaFilterId);
            }

            if (count($orFilters) > 0) {

                //
                // "or" Filter
                //

                $orFilterId = self::generateTypesId($type, 'or_filter');
                $orFilter = new Definition('Sculpin\Core\Source\Filter\ChainFilter');
                $orFilter->addArgument($orFilters);
                $orFilter->addArgument(true);
                $container->setDefinition($orFilterId, $orFilter);

                $filters[] = new Reference($orFilterId);
            }

            //
            // Drafts Filter
            //

            $draftsFilterId = self::generateTypesId($type, 'drafts_filter');

            $publishDrafts = $setup['publish_drafts'];

            if (null === $publishDrafts) {
                $publishDrafts = 'prod' !== $container->getParameter('kernel.environment');
            }

            $draftsFilter = new Definition('Sculpin\Core\Source\Filter\DraftsFilter');
            $draftsFilter->addArgument($publishDrafts);
            $container->setDefinition($draftsFilterId, $draftsFilter);

            $filters[] = new Reference($draftsFilterId);

            //
            // Filter
            //

            $filterId = self::generateTypesId($type, 'filter');

            $filter = new Definition('Sculpin\Core\Source\Filter\ChainFilter');
            $filter->addArgument($filters);
            $container->setDefinition($filterId, $filter);

            //
            // Default Data Map
            //

            $defaultDataMapId = self::generateTypesId($type, 'default_data_map');
            $defaultDataMap = new Definition('Sculpin\Core\Source\Map\DefaultDataMap');
            $defaultDataMap->addArgument(array(
                'layout' => isset($setup['layout']) ? $setup['layout'] : $singularName,
                'permalink' => isset($setup['permalink']) ? $setup['permalink'] : 'none',
            ));
            $defaultDataMap->addTag(self::generateTypesId($type, 'map'));
            $container->setDefinition($defaultDataMapId, $defaultDataMap);

            //
            // Calculated Date From Filename Map
            //

            $calculatedDateFromFilenameMapId = self::generateTypesId($type, 'calculated_date_from_filename_map');
            $calculatedDateFromFilenameMap = new Definition('Sculpin\Core\Source\Map\CalculatedDateFromFilenameMap');
            $calculatedDateFromFilenameMap->addTag(self::generateTypesId($type, 'map'));
            $container->setDefinition($calculatedDateFromFilenameMapId, $calculatedDateFromFilenameMap);

            //
            // Drafts Map
            //

            $draftsMapId = self::generateTypesId($type, 'drafts_map');
            $draftsMap = new Definition('Sculpin\Core\Source\Map\DraftsMap');
            $draftsMap->addTag(self::generateTypesId($type, 'map'));
            $container->setDefinition($draftsMapId, $draftsMap);

            //
            // Map
            //

            $mapId = self::generateTypesId($type, 'map');
            $map = new Definition('Sculpin\Core\Source\Map\ChainMap');
            $container->setDefinition($mapId, $map);

            //
            // Item Factory
            //

            $factoryId = self::generateTypesId($type, 'item_factory');
            $factory = new Definition('Sculpin\Contrib\ProxySourceCollection\SimpleProxySourceItemFactory');
            $factory->addArgument(self::generatePlaceholder($itemClassId));
            $container->setDefinition($factoryId, $factory);

            //
            // Data Provider
            //

            $dataProviderId = self::generateTypesId($type, 'data_provider');
            $dataProvider = new Definition('Sculpin\Contrib\ProxySourceCollection\ProxySourceCollectionDataProvider');
            $dataProvider->addArgument(new Reference('sculpin.formatter_manager'));
            $dataProvider->addArgument($type);
            $dataProvider->addArgument($singularName);
            $dataProvider->addArgument(new Reference($collectionId));
            $dataProvider->addArgument(new Reference($filterId));
            $dataProvider->addArgument(new Reference($mapId));
            $dataProvider->addArgument(new Reference($factoryId));
            $dataProvider->addTag('sculpin.data_provider', array('alias' => $type));
            $dataProvider->addTag('kernel.event_subscriber');
            $container->setDefinition($dataProviderId, $dataProvider);

            foreach ($setup['taxonomies'] as $taxonomy) {
                $permalinkStrategies = new PermalinkStrategyCollection();
                if (is_string($taxonomy)) {
                    $taxonomyName = $taxonomy;
                } else {
                    $taxonomyName = $taxonomy['name'];
                    if (isset($taxonomy['strategies'])) {
                        foreach ($taxonomy['strategies'] as $strategy) {
                            $permalinkStrategies->push(new $strategy());
                        }
                    }
                }
                $taxon = Inflector::singularize($taxonomyName);

                $taxonomyDataProviderName = $type.'_'.$taxonomyName;
                $taxonomyIndexGeneratorName = $type.'_'.$taxon.'_index';

                $reversedName = $taxon.'_'.$type;

                $taxonomyDataProviderId = self::generateTypesId($type, $taxonomyName.'_data_provider');
                $taxonomyDataProvider = new Definition('Sculpin\Contrib\Taxonomy\ProxySourceTaxonomyDataProvider');
                $taxonomyDataProvider->addArgument(new Reference('sculpin.data_provider_manager'));
                $taxonomyDataProvider->addArgument($type);
                $taxonomyDataProvider->addArgument($taxonomyName);
                $taxonomyDataProvider->addTag('kernel.event_subscriber');
                $taxonomyDataProvider->addTag('sculpin.data_provider', array('alias' => $taxonomyDataProviderName));
                $container->setDefinition($taxonomyDataProviderId, $taxonomyDataProvider);

                $taxonomyIndexGeneratorId = self::generateTypesId($type, $taxonomyName.'_index_generator');
                $taxonomyIndexGenerator = new Definition('Sculpin\Contrib\Taxonomy\ProxySourceTaxonomyIndexGenerator');
                $taxonomyIndexGenerator->addArgument(new Reference('sculpin.data_provider_manager'));
                $taxonomyIndexGenerator->addArgument($taxonomyDataProviderName);
                $taxonomyIndexGenerator->addArgument($taxon);
                $taxonomyIndexGenerator->addArgument($reversedName);
                $taxonomyIndexGenerator->addArgument($permalinkStrategies);
                $taxonomyIndexGenerator->addTag('sculpin.generator', array('alias' => $taxonomyIndexGeneratorName));
                $container->setDefinition($taxonomyIndexGeneratorId, $taxonomyIndexGenerator);
            }
        }
    }

    private static function generatePlaceholder($value)
    {
        return '%'.$value.'%';
    }

    private static function generateId($value)
    {
        return implode('.', array('sculpin_content_types', $value));
    }

    private static function generateTypesId($type, $value)
    {
        return implode('.', array('sculpin_content_types.types', $type, $value));
    }
}<|MERGE_RESOLUTION|>--- conflicted
+++ resolved
@@ -16,11 +16,8 @@
 use Symfony\Component\Config\FileLocator;
 use Symfony\Component\DependencyInjection\ContainerBuilder;
 use Symfony\Component\DependencyInjection\Definition;
-<<<<<<< HEAD
-=======
 use Symfony\Component\DependencyInjection\Exception\InvalidArgumentException;
 use Symfony\Component\DependencyInjection\Loader;
->>>>>>> d943ec4a
 use Symfony\Component\DependencyInjection\Reference;
 use Symfony\Component\HttpKernel\DependencyInjection\Extension;
 
@@ -59,6 +56,7 @@
                 $container->setParameter($itemClassId, 'Sculpin\Contrib\ProxySourceCollection\ProxySourceItem');
             }
 
+
             //
             // Collection sorter
             //
@@ -69,6 +67,7 @@
                 $collectionSorter = new Definition('Sculpin\Contrib\ProxySourceCollection\Sorter\DefaultSorter');
                 $container->setDefinition($collectionSorterId, $collectionSorter);
             }
+
 
             //
             // Collection service
@@ -124,6 +123,7 @@
 
                 $orFilters[] = new Reference($metaFilterId);
             }
+
 
             if (count($orFilters) > 0) {
 
@@ -140,6 +140,7 @@
                 $filters[] = new Reference($orFilterId);
             }
 
+
             //
             // Drafts Filter
             //
@@ -158,6 +159,7 @@
 
             $filters[] = new Reference($draftsFilterId);
 
+
             //
             // Filter
             //
@@ -167,6 +169,7 @@
             $filter = new Definition('Sculpin\Core\Source\Filter\ChainFilter');
             $filter->addArgument($filters);
             $container->setDefinition($filterId, $filter);
+
 
             //
             // Default Data Map
@@ -181,6 +184,7 @@
             $defaultDataMap->addTag(self::generateTypesId($type, 'map'));
             $container->setDefinition($defaultDataMapId, $defaultDataMap);
 
+
             //
             // Calculated Date From Filename Map
             //
@@ -190,6 +194,7 @@
             $calculatedDateFromFilenameMap->addTag(self::generateTypesId($type, 'map'));
             $container->setDefinition($calculatedDateFromFilenameMapId, $calculatedDateFromFilenameMap);
 
+
             //
             // Drafts Map
             //
@@ -199,6 +204,7 @@
             $draftsMap->addTag(self::generateTypesId($type, 'map'));
             $container->setDefinition($draftsMapId, $draftsMap);
 
+
             //
             // Map
             //
@@ -206,6 +212,7 @@
             $mapId = self::generateTypesId($type, 'map');
             $map = new Definition('Sculpin\Core\Source\Map\ChainMap');
             $container->setDefinition($mapId, $map);
+
 
             //
             // Item Factory
@@ -215,6 +222,7 @@
             $factory = new Definition('Sculpin\Contrib\ProxySourceCollection\SimpleProxySourceItemFactory');
             $factory->addArgument(self::generatePlaceholder($itemClassId));
             $container->setDefinition($factoryId, $factory);
+
 
             //
             // Data Provider
